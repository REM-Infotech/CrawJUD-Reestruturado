--- conflicted
+++ resolved
@@ -42,40 +42,11 @@
 
     async def on_log_message(self, sid: str, data: dict[str, str]) -> None:
         """Evento de recebimento de log."""
-<<<<<<< HEAD
         path_log_msg = await Path(__file__).parent.resolve()
         path_log_msg = path_log_msg.joinpath("temp", "log_msg")
         await path_log_msg.mkdir(exist_ok=True, parents=True)
-=======
->>>>>>> c4267953
         await self.emit("log_message", data)
 
     async def on_log_execution(self, sid: str, data: dict[str, str]) -> None:
         """Evento de recebimento de log."""
-<<<<<<< HEAD
-        await self.emit("log_message", data, room=data["pid"])
-
-
-# @sio.on("connect", namespace="/logs")
-# async def connect(sid: str, environ: str) -> None:
-#     """Evento de conexão."""
-#     sio.save_session(sid, session, "/logs")
-
-
-# @sio.on("disconnect", namespace="/logs")
-# async def disconnect(sid: str, reason: str) -> None:
-#     """Evento de desconexão."""
-
-
-# @sio.on("log_message", namespace="/logs")
-# async def log_message(sid: str, data: dict[str, str]) -> None:
-#     """Evento de recebimento de log."""
-#     path_log_msg = await Path(__file__).parent.resolve()
-#     path_log_msg = path_log_msg.joinpath("temp", "log_msg")
-#     await path_log_msg.mkdir(exist_ok=true, parents=true)
-#     async with await path_log_msg.joinpath(f"{sid}.log").open("w") as f:
-#         await f.write(data)
-#     await sio.emit("log_message", data)
-=======
-        await self.emit("log_message", data, room=data["pid"])
->>>>>>> c4267953
+        await self.emit("log_message", data, room=data["pid"])